# HF-AS5047U
Hardware Agnostic AS5047U library - as used in the HardFOC-V1 controller

# AS5047U – C++ Driver Library

[![License: GPL v3](https://img.shields.io/badge/License-GPLv3-blue.svg)](https://www.gnu.org/licenses/gpl-3.0)


## 📦 Overview
**HF-AS5047U** is a portable C++20 driver for the **AS5047U** magnetic encoder from ams. It delivers fast 14‑bit absolute angle readings over SPI, optional CRC protection and advanced features like Dynamic Angle Error Compensation (DAEC) and an adaptive Dynamic Filter System (DFS™). The sensor can also output incremental (A/B/I) and 3‑phase commutation (UVW) signals or a PWM encoded angle, making it a drop‑in replacement for optical encoders in high-performance motor control and robotics.
### ✨ Key Features
- 🧩 Cross-platform `spiBus` interface
- 📐 Modern C++20 API
- 📝 Examples for Arduino, ESP32 and STM32
- 🧪 Unit tests for reliability

## 🚀 Sensor Highlights
* **14‑bit absolute angle** with optional CRC check
* **DAEC** for low‑latency angle correction
* **DFS™** adaptive noise filtering
* **Stray‑field immunity** for robust operation
* **Incremental ABI** outputs up to 4096 PPR
* **UVW commutation** with programmable pole pairs
* **PWM output** option
* **Diagnostics** for AGC, magnitude and error flags
* **OTP memory** for permanent configuration

---

## 🏗️ Library Architecture
This library exposes a single `AS5047U` class that wraps all sensor functionality in a clear, type‑safe API. Key components include:

* **`AS5047U` class** – high level interface
* **Register definitions** in `AS5047U_REGISTERS.hpp`
* **`FrameFormat` enum** to select 16/24/32‑bit SPI frames
* **`spiBus` interface** – abstract SPI layer for platform independence

### SPI Bus Abstraction
Applications implement the virtual `spiBus` interface and plug it into the driver:

```cpp
class spiBus {
public:
    virtual ~spiBus() = default;
    virtual void transfer(const uint8_t *tx, uint8_t *rx, size_t len) = 0;
};
```

The driver itself contains no hardware specifics – simply implement `transfer()` for your platform.

## 🔌 Platform Integration

### ESP-IDF
```cpp
class ESPBus : public AS5047U::spiBus {
    spi_device_handle_t dev;
public:
    ESPBus(spi_device_handle_t handle) : dev(handle) {}
    void transfer(const uint8_t *tx, uint8_t *rx, size_t len) override {
        spi_transaction_t t = {};
        t.tx_buffer = tx;
        t.rx_buffer = rx;
        t.length = len * 8;
        spi_device_transmit(dev, &t);
    }
};
```

### STM32 HAL
```cpp
class STM32Bus : public AS5047U::spiBus {
    SPI_HandleTypeDef *hspi;
public:
    STM32Bus(SPI_HandleTypeDef *handle) : hspi(handle) {}
    void transfer(const uint8_t *tx, uint8_t *rx, size_t len) override {
        HAL_SPI_TransmitReceive(hspi, (uint8_t*)tx, rx, len, HAL_MAX_DELAY);
    }
};
```

### Arduino
```cpp
class ArduinoBus : public AS5047U::spiBus {
public:
    void transfer(const uint8_t *tx, uint8_t *rx, size_t len) override {
        SPI.beginTransaction(SPISettings(1000000, MSBFIRST, SPI_MODE1));
        digitalWrite(CS_PIN, LOW);
        for (size_t i = 0; i < len; ++i) {
            uint8_t out = tx ? tx[i] : 0;
            uint8_t in  = SPI.transfer(out);
            if (rx) rx[i] = in;
        }
        digitalWrite(CS_PIN, HIGH);
        SPI.endTransaction();
    }
};
```

---

## 📂 Project Structure

```
├── Datasheet/               # AS5047U datasheet PDF
├── examples/                # Wiring and usage examples
├── src/                     # Library sources
│   ├── AS5047U.hpp          # Driver API
│   ├── AS5047U.cpp          # Implementation
│   └── AS5047U_REGISTERS.hpp# Register definitions
├── include/                 # Public headers
│   └── AS5047U_config.hpp   # Default build configuration
├── tests/                   # Mock-based unit tests
├── config.mk                # Makefile defaults
└── README.md                # This document
```

## 📖 Documentation
Detailed step‑by‑step guides (with example command output) are available in the [docs](docs/README.md) folder. Start with the [Quick Start Workflow](docs/workflow.md) if you're new.

---

## 🔧 Installation
<<<<<<< HEAD
- 📥 Copy `AS5047U.hpp`, `AS5047U.cpp` and `AS5047U_REGISTERS.hpp` into your project
- 🔌 Implement the `spiBus` interface for your platform
- ➕ `#include "AS5047U.hpp"`
- 🛠️ Compile with a **C++20** compiler
- 🏗️ Optionally build with the provided `Makefile`
  - Override compiler flags on the command line
  - Configure default options via `Kconfig` or `AS5047U_config.hpp`
=======
1. Copy `AS5047U.hpp`, `AS5047U.cpp` and `AS5047U_REGISTERS.hpp` into your project.
2. Implement the `spiBus` interface for your platform.
3. Include the header: `#include "AS5047U.hpp"`.
4. Compile with a **C++20** or newer compiler.
5. Optionally build using the provided `Makefile`.
   Compiler flags can be overridden on the command line. Configuration
  options such as default SPI frame format and CRC retries can be set
  through `Kconfig` or by editing `include/AS5047U_config.hpp`.
>>>>>>> d5e4f6c2

---

## 🧠 Quick Start

```cpp
// Instantiate the driver with your platform's SPI bus
AS5047U encoder(bus, FrameFormat::SPI_24); // driver using 24-bit frames

uint16_t angle = encoder.getAngle();        // compensated angle
uint16_t rawAngle = encoder.getRawAngle();  // raw angle without DAEC
int16_t vel = encoder.getVelocity();        // velocity in sensor units
double vel_dps = encoder.getVelocityDegPerSec(); // velocity in deg/s

uint8_t agc = encoder.getAGC();             // automatic gain control
uint16_t mag = encoder.getMagnitude();      // magnetic magnitude
uint16_t errors = encoder.getErrorFlags();  // current error flags
```

Configure outputs:
```cpp
encoder.setZeroPosition(8192);            // set zero electrical angle
encoder.setDirection(false);              // counter-clockwise = positive
encoder.setABIResolution(12);             // 12-bit incremental output
encoder.setUVWPolePairs(5);               // 5 electrical pole pairs
encoder.configureInterface(true, false, true); // enable ABI + PWM
```
Perform OTP programming:
```cpp
bool ok = encoder.programOTP();  // write settings to OTP
```

Dump diagnostics:
```cpp
std::string status = encoder.dumpDiagnostics(); // formatted status text
```

## ⚙️ Configuration
Projects that use a Kconfig-based build system can include the
provided `Kconfig` file. It exposes options such as the default SPI
frame format and CRC retry count and also allows enabling the unit
 tests. When not using Kconfig, you can edit `include/AS5047U_config.hpp` to
set `AS5047U_CFG::DEFAULT_FRAME_FORMAT` and `AS5047U_CFG::CRC_RETRIES`.

## 📟 API Summary

| Function | Description |
|----------|-------------|
| AS5047U(spiBus &bus, FrameFormat fmt) | Constructor (SPI interface and frame format) |
| void setFrameFormat(FrameFormat fmt) | Set SPI frame format (16/24/32-bit mode) |
| uint16_t getAngle(uint8_t retries=0) | Read 14-bit compensated absolute angle |
| uint16_t getRawAngle(uint8_t retries=0) | Read 14-bit raw absolute angle |
| int16_t getVelocity(uint8_t retries=0) | Read signed 14-bit velocity (LSB units) |
| double getVelocityDegPerSec(uint8_t retries=0) | Velocity in degrees/sec |
| double getVelocityRadPerSec(uint8_t retries=0) | Velocity in radians/sec |
| double getVelocityRPM(uint8_t retries=0) | Velocity in revolutions per minute (RPM) |
| uint8_t getAGC(uint8_t retries=0) | Read AGC (0–255) value |
| uint16_t getMagnitude(uint8_t retries=0) | Read magnetic field magnitude (0–16383) |
| uint16_t getErrorFlags(uint8_t retries=0) | Read and clear error/status flags |
| void dumpStatus() const | Print formatted status/diagnostics |
| uint16_t getZeroPosition(uint8_t retries=0) const | Get current zero offset |
| bool setZeroPosition(uint16_t angle, uint8_t retries=0) | Set new zero offset |
| bool setDirection(bool clockwise, uint8_t retries=0) | Set rotation direction (CW or CCW) |
| bool setABIResolution(uint8_t bits, uint8_t retries=0) | Set ABI output resolution (10–14 bits) |
| bool setUVWPolePairs(uint8_t pairs, uint8_t retries=0) | Set UVW pole pairs (1–7) |
| bool setIndexPulseLength(uint8_t lsbLen, uint8_t retries=0) | Set ABI index pulse width |
| bool configureInterface(bool abi, bool uvw, bool pwm, uint8_t retries=0) | Enable/disable ABI, UVW, PWM |
| bool setDynamicAngleCompensation(bool enable, uint8_t retries=0) | Enable/disable DAEC |
| bool setAdaptiveFilter(bool enable, uint8_t retries=0) | Enable/disable adaptive filter (DFS) |
| bool setFilterParameters(uint8_t k_min, uint8_t k_max, uint8_t retries=0) | Set DFS filter parameters |
| bool set150CTemperatureMode(bool enable, uint8_t retries=0) | Enable 150°C (high-temp mode) |
| bool programOTP() | Program current settings into OTP (one-time) |
| void setPad(uint8_t pad) | Set pad byte for 32-bit SPI frames |
| bool setHysteresis(SETTINGS3::Hysteresis hys, uint8_t retries=0) | Set incremental hysteresis level |
| SETTINGS3::Hysteresis getHysteresis() const | Get current hysteresis setting |
| bool setAngleOutputSource(SETTINGS2::AngleOutputSource src, uint8_t retries=0) | Select angle output source (comp/raw) |
| SETTINGS2::AngleOutputSource getAngleOutputSource() const | Get selected angle output source |
| AS5047U_REG::DIA getDiagnostics() const | Read full diagnostic register (DIA) |
---

## 🧪 Unit Testing
Run the provided tests on a desktop system with:

```bash
g++ -std=c++20 src/AS5047U.cpp tests/test_as5047u.cpp -o test && ./test
```

The expected output is:

```
All tests passed
```


## C++ Features and Requirements
This library requires a **C++20 (or later)** compiler. It uses:
- `enum class`
- `constexpr`
- `std::bitset`
- `[[nodiscard]]`
- Modern structured typing




## License
**GNU General Public License v3.0**
You may use, modify, and redistribute this software under GPLv3.

---

## 🤝 Contributing
Pull requests and feature ideas are welcome!
1. Fork this repository
2. Create a feature branch
3. Commit your changes
4. Open a PR

## 🙌 Acknowledgments
Developed for the HardFOC-V1 controller.
- Developed by **Nebiyu Tadesse**, 2025.
- Based on the official [AS5047U Datasheet](https://ams-osram.com/products/sensor-solutions/position-sensors/ams-as5047u-high-resolution-rotary-position-sensor) by ASM ASRAM.
- Inspired by embedded needs for a reliable, testable AS5047U library.


## 💬 Support

For questions, bug reports, or feature requests, please open an [issue](https://github.com/N3b3x/HF-AS5047U/issues) or contact the maintainer directly.<|MERGE_RESOLUTION|>--- conflicted
+++ resolved
@@ -120,7 +120,6 @@
 ---
 
 ## 🔧 Installation
-<<<<<<< HEAD
 - 📥 Copy `AS5047U.hpp`, `AS5047U.cpp` and `AS5047U_REGISTERS.hpp` into your project
 - 🔌 Implement the `spiBus` interface for your platform
 - ➕ `#include "AS5047U.hpp"`
@@ -128,16 +127,6 @@
 - 🏗️ Optionally build with the provided `Makefile`
   - Override compiler flags on the command line
   - Configure default options via `Kconfig` or `AS5047U_config.hpp`
-=======
-1. Copy `AS5047U.hpp`, `AS5047U.cpp` and `AS5047U_REGISTERS.hpp` into your project.
-2. Implement the `spiBus` interface for your platform.
-3. Include the header: `#include "AS5047U.hpp"`.
-4. Compile with a **C++20** or newer compiler.
-5. Optionally build using the provided `Makefile`.
-   Compiler flags can be overridden on the command line. Configuration
-  options such as default SPI frame format and CRC retries can be set
-  through `Kconfig` or by editing `include/AS5047U_config.hpp`.
->>>>>>> d5e4f6c2
 
 ---
 
